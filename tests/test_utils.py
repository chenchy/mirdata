# -*- coding: utf-8 -*-

import itertools
import os
import sys
import types

import mirdata
from mirdata import core, validate, download_utils

import json
import pytest

from mirdata.core import LargeData

if sys.version_info.major == 3:
    builtin_module_name = "builtins"
else:
    builtin_module_name = "__builtin__"

DEFAULT_DATA_HOME = os.path.join(os.getenv("HOME", "/tmp"), "mir_datasets")


def run_track_tests(track, expected_attributes, expected_property_types):
    track_attr = get_attributes_and_properties(track)

    # test track attributes
    for attr in track_attr["attributes"]:
        print("{}: {}".format(attr, getattr(track, attr)))
        assert expected_attributes[attr] == getattr(track, attr)

    # test track property types
    for prop in track_attr["cached_properties"]:
        print("{}: {}".format(prop, type(getattr(track, prop))))
        assert isinstance(getattr(track, prop), expected_property_types[prop])


def get_attributes_and_properties(class_instance):
    attributes = []
    properties = []
    cached_properties = []
    functions = []
    for val in dir(class_instance.__class__):
        if val.startswith("_"):
            continue

        attr = getattr(class_instance.__class__, val)
        if isinstance(attr, mirdata.core.cached_property):
            cached_properties.append(val)
        elif isinstance(attr, property):
            properties.append(val)
        elif isinstance(attr, types.FunctionType):
            functions.append(val)
        else:
            raise ValueError("Unknown type {}".format(attr))

    non_attributes = list(
        itertools.chain.from_iterable([properties, cached_properties, functions])
    )
    for val in dir(class_instance):
        if val.startswith("_"):
            continue
        if val not in non_attributes:
            attributes.append(val)
    return {
        "attributes": attributes,
        "properties": properties,
        "cached_properties": cached_properties,
        "functions": functions,
    }


@pytest.fixture
def mock_validated(mocker):
    return mocker.patch.object(validate, "check_validated")


@pytest.fixture
def mock_validator(mocker):
    return mocker.patch.object(validate, "validator")


@pytest.fixture
def mock_validate_index(mocker):
    return mocker.patch.object(validate, "validate_index")


def test_remote_index(httpserver):
    httpserver.serve_content(
<<<<<<< HEAD
        open("tests/resources/download/acousticbrainz_genre_dataset_little_test.json", "rb").read()
=======
        open(
            "tests/resources/download/acousticbrainz_genre_dataset_little_test.json",
            "rb",
        ).read()
>>>>>>> 180cee03
    )
    REMOTE_INDEX = {
        "remote_index": download_utils.RemoteFileMetadata(
            filename="acousticbrainz_genre_dataset_little_test.json",
            url=httpserver.url,
            checksum="50cf34e2e40e3df4c1cd582d08fa4506",  # the md5 checksum
            destination_dir=".",  # relative path for where to unzip the data, or None
        )
    }
<<<<<<< HEAD
    DATA = LargeData("acousticbrainz_genre_dataset_little_test.json", remote_index=REMOTE_INDEX)
    ind = DATA.index
    assert len(ind["tracks"]) == 16
    os.remove("mirdata/datasets/indexes/acousticbrainz_genre_dataset_little_test.json")


=======

    DATA = LargeData(
        "acousticbrainz_genre_dataset_little_test.json", remote_index=REMOTE_INDEX
    )
    ind = DATA.index
    assert len(ind["tracks"]) == 16
    os.remove("mirdata/datasets/indexes/acousticbrainz_genre_dataset_little_test.json")
>>>>>>> 180cee03


def test_md5(mocker):
    audio_file = b"audio1234"

    expected_checksum = "6dc00d1bac757abe4ea83308dde68aab"

    mocker.patch(
        "%s.open" % builtin_module_name, new=mocker.mock_open(read_data=audio_file)
    )

    md5_checksum = validate.md5("test_file_path")
    assert expected_checksum == md5_checksum


@pytest.mark.parametrize(
    "test_index,expected_missing,expected_inv_checksum",
    [
        ("test_index_valid.json", {"tracks": {}}, {"tracks": {}}),
        (
            "test_index_missing_file.json",
            {"tracks": {"10161_chorus": ["tests/resources/10162_chorus.wav"]}},
            {"tracks": {}},
        ),
        (
            "test_index_invalid_checksum.json",
            {"tracks": {}},
            {"tracks": {"10161_chorus": ["tests/resources/10161_chorus.wav"]}},
        ),
    ],
)
def test_validate_index(test_index, expected_missing, expected_inv_checksum):
    index_path = os.path.join("tests/indexes", test_index)
    with open(index_path) as index_file:
        test_index = json.load(index_file)

    missing_files, invalid_checksums = validate.validate_index(
        test_index, "tests/resources/"
    )

    assert expected_missing == missing_files
    assert expected_inv_checksum == invalid_checksums


@pytest.mark.parametrize(
    "missing_files,invalid_checksums",
    [
        (
            {"tracks": {"10161_chorus": ["tests/resources/10162_chorus.wav"]}},
            {"tracks": {}},
        ),
        (
            {"tracks": {}},
            {"tracks": {"10161_chorus": ["tests/resources/10161_chorus.wav"]}},
        ),
        ({"tracks": {}}, {"tracks": {}}),
    ],
)
def test_validator(mocker, mock_validate_index, missing_files, invalid_checksums):
    mock_validate_index.return_value = missing_files, invalid_checksums

    m, c = validate.validator("foo", "bar", False)
    assert m == missing_files
    assert c == invalid_checksums
    mock_validate_index.assert_called_once_with("foo", "bar", False)<|MERGE_RESOLUTION|>--- conflicted
+++ resolved
@@ -87,14 +87,10 @@
 
 def test_remote_index(httpserver):
     httpserver.serve_content(
-<<<<<<< HEAD
-        open("tests/resources/download/acousticbrainz_genre_dataset_little_test.json", "rb").read()
-=======
         open(
             "tests/resources/download/acousticbrainz_genre_dataset_little_test.json",
             "rb",
         ).read()
->>>>>>> 180cee03
     )
     REMOTE_INDEX = {
         "remote_index": download_utils.RemoteFileMetadata(
@@ -104,14 +100,6 @@
             destination_dir=".",  # relative path for where to unzip the data, or None
         )
     }
-<<<<<<< HEAD
-    DATA = LargeData("acousticbrainz_genre_dataset_little_test.json", remote_index=REMOTE_INDEX)
-    ind = DATA.index
-    assert len(ind["tracks"]) == 16
-    os.remove("mirdata/datasets/indexes/acousticbrainz_genre_dataset_little_test.json")
-
-
-=======
 
     DATA = LargeData(
         "acousticbrainz_genre_dataset_little_test.json", remote_index=REMOTE_INDEX
@@ -119,7 +107,6 @@
     ind = DATA.index
     assert len(ind["tracks"]) == 16
     os.remove("mirdata/datasets/indexes/acousticbrainz_genre_dataset_little_test.json")
->>>>>>> 180cee03
 
 
 def test_md5(mocker):
