--- conflicted
+++ resolved
@@ -31,12 +31,12 @@
 
 
 def downloader(
-        save_dir,
-        remotes=None,
-        partial_download=None,
-        info_message=None,
-        force_overwrite=False,
-        cleanup=True,
+    save_dir,
+    remotes=None,
+    partial_download=None,
+    info_message=None,
+    force_overwrite=False,
+    cleanup=True,
 ):
     """Download data to `save_dir` and optionally print a message.
 
@@ -65,7 +65,7 @@
         if partial_download is not None:
             # check the keys in partial_download are in the download dict
             if not isinstance(partial_download, list) or any(
-                    [k not in remotes for k in partial_download]
+                [k not in remotes for k in partial_download]
             ):
                 raise ValueError(
                     "partial_download must be a list which is a subset of {}".format(
@@ -143,11 +143,7 @@
     ):
         # If file doesn't exist or we want to overwrite, download it
         with DownloadProgressBar(
-<<<<<<< HEAD
-                unit='B', unit_scale=True, unit_divisor=1024, miniters=1
-=======
             unit="B", unit_scale=True, unit_divisor=1024, miniters=1
->>>>>>> 359997f3
         ) as t:
             try:
                 urllib.request.urlretrieve(
@@ -211,22 +207,9 @@
     """
     for m in zfile.infolist():
         data = zfile.read(m)  # extract zipped data into memory
-<<<<<<< HEAD
-        # to solve a problem with a file named /._Icon\uf00d
-        error_cp437 = False
-        try:
-            m_filename_cp437 = m.filename.encode('cp437').decode()
-        except:
-            error_cp437 = True
-
-        m_filename_utf8 = m.filename.encode('utf8').decode()
-        if not error_cp437 and m_filename_cp437 != m_filename_utf8:
-            disk_file_name = os.path.join(out_dir, m.filename.encode('cp437').decode())
-=======
 
         if m.filename.encode("cp437").decode() != m.filename.encode("utf8").decode():
             disk_file_name = os.path.join(out_dir, m.filename.encode("cp437").decode())
->>>>>>> 359997f3
         else:
             disk_file_name = os.path.join(out_dir, m.filename)
 
